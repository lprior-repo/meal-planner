//! `FatSecret` API Configuration
//!
//! Provides configuration for connecting to the `FatSecret` Platform API.
//! Ported from `src/meal_planner/fatsecret/core/config.gleam`

use std::env;

use urlencoding::encode;

/// Default `FatSecret` API host
pub const DEFAULT_API_HOST: &str = "platform.fatsecret.com";

/// Default `FatSecret` authentication host
pub const DEFAULT_AUTH_HOST: &str = "authentication.fatsecret.com";

/// API endpoint path
pub const API_PATH: &str = "/rest/server.api";

/// Configuration error for FatSecret API
#[derive(Debug, thiserror::Error)]
pub enum ConfigError {
    #[error("Consumer key is empty or too short (minimum 16 characters)")]
    ConsumerKey,
    #[error("Consumer secret is empty or too short (minimum 16 characters)")]
    ConsumerSecret,
    #[error("Credential contains invalid characters (null bytes or control characters)")]
    CredentialCharacters,
}

/// Default minimum length for consumer credentials (security requirement)
const MIN_CREDENTIAL_LENGTH: usize = 16;

/// `FatSecret` API configuration
#[derive(Debug, Clone)]
pub struct FatSecretConfig {
    /// The OAuth consumer key from `FatSecret` developer account
    pub consumer_key: String,
    /// The OAuth consumer secret from `FatSecret` developer account
    pub consumer_secret: String,
    /// Optional custom API host (defaults to platform.fatsecret.com)
    pub api_host: Option<String>,
    /// Optional custom authentication host (defaults to authentication.fatsecret.com)
    pub auth_host: Option<String>,
    /// Optional base URL override for testing (e.g., "http://127.0.0.1:8080")
    /// When set, this is used instead of constructing https://{host}
    pub base_url_override: Option<String>,
}

impl FatSecretConfig {
    /// Create a new `FatSecretConfig` with explicit credentials
    ///
    /// # Errors
    ///
    /// Returns `ConfigError::ConsumerKey` if key is empty or shorter than 16 characters.
    /// Returns `ConfigError::ConsumerSecret` if secret is empty or shorter than 16 characters.
    /// Returns `ConfigError::CredentialCharacters` if credentials contain null bytes or control characters.
    pub fn new(
        consumer_key: impl Into<String>,
        consumer_secret: impl Into<String>,
    ) -> Result<Self, ConfigError> {
        let key = consumer_key.into();
        let secret = consumer_secret.into();

        validate_credential(&key, true)?;
        validate_credential(&secret, false)?;

        Ok(Self {
            consumer_key: key,
            consumer_secret: secret,
            api_host: None,
            auth_host: None,
<<<<<<< HEAD
            base_url_override: None,
        }
=======
        })
>>>>>>> e36d8e58
    }

    /// Create a new `FatSecretConfig` from environment variables
    ///
    /// # Errors
    ///
    /// Returns `None` if environment variables are not set.
    /// Returns `ConfigError` if credentials are invalid.
    pub fn from_env() -> Result<Self, ConfigError> {
        let consumer_key =
            env::var("FATSECRET_CONSUMER_KEY").map_err(|_| ConfigError::ConsumerKey)?;
        let consumer_secret = env::var("FATSECRET_CONSUMER_SECRET")
            .map_err(|_| ConfigError::ConsumerSecret)?;

        validate_credential(&consumer_key, true)?;
        validate_credential(&consumer_secret, false)?;

        Ok(Self {
            consumer_key,
            consumer_secret,
            api_host: env::var("FATSECRET_API_HOST").ok(),
            auth_host: env::var("FATSECRET_AUTH_HOST").ok(),
            base_url_override: None,
        })
    }

    /// Create a test config with a base URL override (for mocking)
    pub fn with_base_url(
        consumer_key: impl Into<String>,
        consumer_secret: impl Into<String>,
        base_url: impl Into<String>,
    ) -> Self {
        Self {
            consumer_key: consumer_key.into(),
            consumer_secret: consumer_secret.into(),
            api_host: None,
            auth_host: None,
            base_url_override: Some(base_url.into()),
        }
    }

    /// Get the base URL for API requests
    /// Uses base_url_override if set (for testing), otherwise constructs from host
    pub fn get_base_url(&self) -> String {
        self.base_url_override
            .clone()
            .unwrap_or_else(|| format!("https://{}", self.api_host()))
    }

    /// Get the API host, using default if not configured
    pub fn api_host(&self) -> &str {
        self.api_host.as_deref().unwrap_or(DEFAULT_API_HOST)
    }

    /// Get the API host, using default if not configured (alias for Gleam compatibility)
    pub fn get_api_host(&self) -> &str {
        self.api_host()
    }

    /// Get the authentication host, using default if not configured
    pub fn auth_host(&self) -> &str {
        self.auth_host.as_deref().unwrap_or(DEFAULT_AUTH_HOST)
    }

    /// Get the authentication host, using default if not configured (alias for Gleam compatibility)
    pub fn get_auth_host(&self) -> &str {
        self.auth_host()
    }

    /// Get the full API URL
    pub fn api_url(&self) -> String {
        format!("https://{}{}", self.api_host(), API_PATH)
    }

    /// Get the OAuth authorization URL
    pub fn authorization_url(&self, oauth_token: &str) -> String {
        format!(
            "https://{}/oauth/authorize?oauth_token={}",
            self.auth_host(),
            encode(oauth_token)
        )
    }
}

fn validate_credential(credential: &str, is_key: bool) -> Result<(), ConfigError> {
    if credential.is_empty() {
        return Err(if is_key {
            ConfigError::ConsumerKey
        } else {
            ConfigError::ConsumerSecret
        });
    }

    if credential.len() < MIN_CREDENTIAL_LENGTH {
        return Err(if is_key {
            ConfigError::ConsumerKey
        } else {
            ConfigError::ConsumerSecret
        });
    }

    if credential.contains('\0')
        || credential
            .chars()
            .any(|c| c.is_control() && !c.is_whitespace())
    {
        return Err(ConfigError::CredentialCharacters);
    }

    Ok(())
}

#[cfg(test)]
mod tests {
    use super::*;

    #[test]
    fn test_new_config() {
        let config = FatSecretConfig::new("1234567890123456", "1234567890123456").unwrap();
        assert_eq!(config.consumer_key, "1234567890123456");
        assert_eq!(config.consumer_secret, "1234567890123456");
        assert!(config.api_host.is_none());
        assert!(config.auth_host.is_none());
    }

    #[test]
    fn test_default_hosts() {
        let config = FatSecretConfig::new("1234567890123456", "1234567890123456").unwrap();
        assert_eq!(config.api_host(), DEFAULT_API_HOST);
        assert_eq!(config.auth_host(), DEFAULT_AUTH_HOST);
    }

    #[test]
    fn test_api_url() {
        let config = FatSecretConfig::new("1234567890123456", "1234567890123456").unwrap();
        assert_eq!(
            config.api_url(),
            "https://platform.fatsecret.com/rest/server.api"
        );
    }

    #[test]
    fn test_authorization_url() {
        let config = FatSecretConfig::new("1234567890123456", "1234567890123456").unwrap();
        assert_eq!(
            config.authorization_url("token123"),
            "https://authentication.fatsecret.com/oauth/authorize?oauth_token=token123"
        );
    }

    #[test]
<<<<<<< HEAD
    fn test_with_base_url() {
        let config = FatSecretConfig::with_base_url("key", "secret", "http://localhost:8080");
        assert_eq!(config.get_base_url(), "http://localhost:8080");
    }

    #[test]
    fn test_get_base_url_default() {
        let config = FatSecretConfig::new("key", "secret");
        assert_eq!(config.get_base_url(), "https://platform.fatsecret.com");
    }

    #[test]
    fn test_custom_api_host() {
        let mut config = FatSecretConfig::new("key", "secret");
        config.api_host = Some("custom.fatsecret.com".to_string());
        assert_eq!(config.api_host(), "custom.fatsecret.com");
        assert_eq!(config.get_api_host(), "custom.fatsecret.com");
        assert_eq!(
            config.api_url(),
            "https://custom.fatsecret.com/rest/server.api"
        );
    }

    #[test]
    fn test_custom_auth_host() {
        let mut config = FatSecretConfig::new("key", "secret");
        config.auth_host = Some("auth.custom.com".to_string());
        assert_eq!(config.auth_host(), "auth.custom.com");
        assert_eq!(config.get_auth_host(), "auth.custom.com");
        assert_eq!(
            config.authorization_url("token"),
            "https://auth.custom.com/authorize?oauth_token=token"
        );
    }

    #[test]
    fn test_config_clone() {
        let config = FatSecretConfig::new("key", "secret");
        let cloned = config.clone();
        assert_eq!(config.consumer_key, cloned.consumer_key);
        assert_eq!(config.consumer_secret, cloned.consumer_secret);
    }

    #[test]
    fn test_config_debug() {
        let config = FatSecretConfig::new("key", "secret");
        let debug_str = format!("{:?}", config);
        assert!(debug_str.contains("FatSecretConfig"));
        assert!(debug_str.contains("key"));
    }

    #[test]
    fn test_alias_methods() {
        let config = FatSecretConfig::new("key", "secret");
        // Verify alias methods return same values
        assert_eq!(config.api_host(), config.get_api_host());
        assert_eq!(config.auth_host(), config.get_auth_host());
    }

    #[test]
    fn test_base_url_override_takes_precedence() {
        let mut config = FatSecretConfig::new("key", "secret");
        config.api_host = Some("ignored.host.com".to_string());
        config.base_url_override = Some("http://mock:9999".to_string());
        // base_url_override takes precedence over api_host
        assert_eq!(config.get_base_url(), "http://mock:9999");
=======
    fn test_authorization_url_special_chars() {
        let config = FatSecretConfig::new("1234567890123456", "1234567890123456").unwrap();
        assert_eq!(
            config.authorization_url("token&special=chars"),
            "https://authentication.fatsecret.com/oauth/authorize?oauth_token=token%26special%3Dchars"
        );
    }

    #[test]
    fn test_empty_key_rejected() {
        let result = FatSecretConfig::new("", "1234567890123456");
        assert!(matches!(result, Err(ConfigError::ConsumerKey)));
    }

    #[test]
    fn test_empty_secret_rejected() {
        let result = FatSecretConfig::new("1234567890123456", "");
        assert!(matches!(result, Err(ConfigError::ConsumerSecret)));
    }

    #[test]
    fn test_short_key_rejected() {
        let result = FatSecretConfig::new("short", "1234567890123456");
        assert!(matches!(result, Err(ConfigError::ConsumerKey)));
    }

    #[test]
    fn test_short_secret_rejected() {
        let result = FatSecretConfig::new("1234567890123456", "short");
        assert!(matches!(result, Err(ConfigError::ConsumerSecret)));
    }

    #[test]
    fn test_null_byte_in_key_rejected() {
        let result = FatSecretConfig::new("123456789012345\0", "1234567890123456");
        assert!(matches!(
            result,
            Err(ConfigError::CredentialCharacters)
        ));
    }

    #[test]
    fn test_null_byte_in_secret_rejected() {
        let result = FatSecretConfig::new("1234567890123456", "123456789012345\0");
        assert!(matches!(
            result,
            Err(ConfigError::CredentialCharacters)
        ));
    }

    #[test]
    fn test_control_char_in_key_rejected() {
        let result = FatSecretConfig::new("123456789012345\x01", "1234567890123456");
        assert!(matches!(
            result,
            Err(ConfigError::CredentialCharacters)
        ));
    }

    #[test]
    fn test_whitespace_in_credential_allowed() {
        let result = FatSecretConfig::new("123456789 123456", "123456789 123456");
        assert!(result.is_ok());
    }

    #[test]
    fn test_minimum_length_exact() {
        let result = FatSecretConfig::new("1234567890123456", "1234567890123456");
        assert!(result.is_ok());
>>>>>>> e36d8e58
    }
}<|MERGE_RESOLUTION|>--- conflicted
+++ resolved
@@ -69,12 +69,8 @@
             consumer_secret: secret,
             api_host: None,
             auth_host: None,
-<<<<<<< HEAD
             base_url_override: None,
-        }
-=======
         })
->>>>>>> e36d8e58
     }
 
     /// Create a new `FatSecretConfig` from environment variables
@@ -226,74 +222,6 @@
     }
 
     #[test]
-<<<<<<< HEAD
-    fn test_with_base_url() {
-        let config = FatSecretConfig::with_base_url("key", "secret", "http://localhost:8080");
-        assert_eq!(config.get_base_url(), "http://localhost:8080");
-    }
-
-    #[test]
-    fn test_get_base_url_default() {
-        let config = FatSecretConfig::new("key", "secret");
-        assert_eq!(config.get_base_url(), "https://platform.fatsecret.com");
-    }
-
-    #[test]
-    fn test_custom_api_host() {
-        let mut config = FatSecretConfig::new("key", "secret");
-        config.api_host = Some("custom.fatsecret.com".to_string());
-        assert_eq!(config.api_host(), "custom.fatsecret.com");
-        assert_eq!(config.get_api_host(), "custom.fatsecret.com");
-        assert_eq!(
-            config.api_url(),
-            "https://custom.fatsecret.com/rest/server.api"
-        );
-    }
-
-    #[test]
-    fn test_custom_auth_host() {
-        let mut config = FatSecretConfig::new("key", "secret");
-        config.auth_host = Some("auth.custom.com".to_string());
-        assert_eq!(config.auth_host(), "auth.custom.com");
-        assert_eq!(config.get_auth_host(), "auth.custom.com");
-        assert_eq!(
-            config.authorization_url("token"),
-            "https://auth.custom.com/authorize?oauth_token=token"
-        );
-    }
-
-    #[test]
-    fn test_config_clone() {
-        let config = FatSecretConfig::new("key", "secret");
-        let cloned = config.clone();
-        assert_eq!(config.consumer_key, cloned.consumer_key);
-        assert_eq!(config.consumer_secret, cloned.consumer_secret);
-    }
-
-    #[test]
-    fn test_config_debug() {
-        let config = FatSecretConfig::new("key", "secret");
-        let debug_str = format!("{:?}", config);
-        assert!(debug_str.contains("FatSecretConfig"));
-        assert!(debug_str.contains("key"));
-    }
-
-    #[test]
-    fn test_alias_methods() {
-        let config = FatSecretConfig::new("key", "secret");
-        // Verify alias methods return same values
-        assert_eq!(config.api_host(), config.get_api_host());
-        assert_eq!(config.auth_host(), config.get_auth_host());
-    }
-
-    #[test]
-    fn test_base_url_override_takes_precedence() {
-        let mut config = FatSecretConfig::new("key", "secret");
-        config.api_host = Some("ignored.host.com".to_string());
-        config.base_url_override = Some("http://mock:9999".to_string());
-        // base_url_override takes precedence over api_host
-        assert_eq!(config.get_base_url(), "http://mock:9999");
-=======
     fn test_authorization_url_special_chars() {
         let config = FatSecretConfig::new("1234567890123456", "1234567890123456").unwrap();
         assert_eq!(
@@ -363,6 +291,74 @@
     fn test_minimum_length_exact() {
         let result = FatSecretConfig::new("1234567890123456", "1234567890123456");
         assert!(result.is_ok());
->>>>>>> e36d8e58
+    }
+
+    #[test]
+    fn test_with_base_url() {
+        let config = FatSecretConfig::with_base_url("1234567890123456", "1234567890123456", "http://localhost:8080");
+        assert_eq!(config.get_base_url(), "http://localhost:8080");
+    }
+
+    #[test]
+    fn test_get_base_url_default() {
+        let config = FatSecretConfig::new("1234567890123456", "1234567890123456").unwrap();
+        assert_eq!(config.get_base_url(), "https://platform.fatsecret.com");
+    }
+
+    #[test]
+    fn test_custom_api_host() {
+        let mut config = FatSecretConfig::new("1234567890123456", "1234567890123456").unwrap();
+        config.api_host = Some("custom.fatsecret.com".to_string());
+        assert_eq!(config.api_host(), "custom.fatsecret.com");
+        assert_eq!(config.get_api_host(), "custom.fatsecret.com");
+        assert_eq!(
+            config.api_url(),
+            "https://custom.fatsecret.com/rest/server.api"
+        );
+    }
+
+    #[test]
+    fn test_custom_auth_host() {
+        let mut config = FatSecretConfig::new("1234567890123456", "1234567890123456").unwrap();
+        config.auth_host = Some("auth.custom.com".to_string());
+        assert_eq!(config.auth_host(), "auth.custom.com");
+        assert_eq!(config.get_auth_host(), "auth.custom.com");
+        assert_eq!(
+            config.authorization_url("token"),
+            "https://auth.custom.com/oauth/authorize?oauth_token=token"
+        );
+    }
+
+    #[test]
+    fn test_config_clone() {
+        let config = FatSecretConfig::new("1234567890123456", "1234567890123456").unwrap();
+        let cloned = config.clone();
+        assert_eq!(config.consumer_key, cloned.consumer_key);
+        assert_eq!(config.consumer_secret, cloned.consumer_secret);
+    }
+
+    #[test]
+    fn test_config_debug() {
+        let config = FatSecretConfig::new("1234567890123456", "1234567890123456").unwrap();
+        let debug_str = format!("{:?}", config);
+        assert!(debug_str.contains("FatSecretConfig"));
+        assert!(debug_str.contains("1234567890123456"));
+    }
+
+    #[test]
+    fn test_alias_methods() {
+        let config = FatSecretConfig::new("1234567890123456", "1234567890123456").unwrap();
+        // Verify alias methods return same values
+        assert_eq!(config.api_host(), config.get_api_host());
+        assert_eq!(config.auth_host(), config.get_auth_host());
+    }
+
+    #[test]
+    fn test_base_url_override_takes_precedence() {
+        let mut config = FatSecretConfig::new("1234567890123456", "1234567890123456").unwrap();
+        config.api_host = Some("ignored.host.com".to_string());
+        config.base_url_override = Some("http://mock:9999".to_string());
+        // base_url_override takes precedence over api_host
+        assert_eq!(config.get_base_url(), "http://mock:9999");
     }
 }